import Quick
import Nimble

#if USE_COMBINE
import Combine
#elseif SWIFT_PACKAGE
import CombineX
#else
import Specs
#endif

class CombineLatestSpec: QuickSpec {
 
    override func spec() {
        
        // MARK: - Relay
        describe("Relay") {
            
<<<<<<< HEAD
=======
            fit("test") {
                let pub0 = TestSubject<Int, Never>()
                let pub1 = TestSubject<Int, Never>()
                
                let pub = pub0.combineLatest(pub1)
                
                var counter = 0
                let sub = TestSubscriber<(Int, Int), Never>(receiveSubscription: { (s) in
                    s.request(.max(5))
                }, receiveValue: { v in
                    print("receive", v, counter + 1)
                    defer {
                        counter += 1
                    }
                    return counter == 0 ? .max(20) : .none
                }, receiveCompletion: { c in
                })
                
                pub.subscribe(sub)
                
                100.times {
                    [pub0, pub1].randomElement()!.send($0)
                }
            }
            
>>>>>>> 5cbb1bdc
            // MARK: 1.1 should combine latest of 2
            it("should combine latest of 2") {
                let subject0 = PassthroughSubject<String, TestError>()
                let subject1 = PassthroughSubject<String, TestError>()
                
                let pub = subject0.combineLatest(subject1, +)
                let sub = makeTestSubscriber(String.self, TestError.self, .unlimited)
                pub.subscribe(sub)
                
                subject0.send("0")
                subject0.send("1")
                subject1.send("a")
                
                subject0.send("2")
                subject1.send("b")
                subject1.send("c")
                
                let expected = ["1a", "2a", "2b", "2c"].map { TestEvent<String, TestError>.value($0) }
                expect(sub.events).to(equal(expected))
            }
            
            // MARK: 1.2 should combine latest of 3
            it("should combine latest of 3") {
                let subject0 = PassthroughSubject<String, TestError>()
                let subject1 = PassthroughSubject<String, TestError>()
                let subject2 = PassthroughSubject<String, TestError>()
                
                let pub = subject0.combineLatest(subject1, subject2, { $0 + $1 + $2 })
                let sub = makeTestSubscriber(String.self, TestError.self, .unlimited)
                pub.subscribe(sub)
                
                subject0.send("0")
                subject0.send("1")
                subject0.send("2")
                subject1.send("a")
                subject1.send("b")
                subject2.send("A")

                subject0.send("3")
                subject1.send("c")
                subject1.send("d")
                subject2.send("B")
                subject2.send("C")
                subject2.send("D")
                
                let expected = ["2bA", "3bA", "3cA", "3dA", "3dB", "3dC", "3dD"].map { TestEvent<String, TestError>.value($0) }
                expect(sub.events).to(equal(expected))
            }
            
            // MARK: 1.3 should send as many as demands
            it("should send as many as demands") {
<<<<<<< HEAD
                let subject0 = CustomSubject<String, CustomError>()
                let subject1 = CustomSubject<String, CustomError>()
=======
                let subject0 = PassthroughSubject<String, TestError>()
                let subject1 = PassthroughSubject<String, TestError>()
>>>>>>> 5cbb1bdc
                
                var counter = 0
                let pub = subject0.combineLatest(subject1, +)
                let sub = TestSubscriber<String, TestError>(receiveSubscription: { (s) in
                    s.request(.max(10))
                }, receiveValue: { v in
                    defer { counter += 1}
                    return [0, 10].contains(counter) ? .max(1) : .none
                }, receiveCompletion: { c in
                })
                pub.subscribe(sub)
                
                100.times {
                    [subject0, subject1].randomElement()!.send("\($0)")
                }
                
                expect(sub.events.count).to(equal(12))
            }
        }
    }
}<|MERGE_RESOLUTION|>--- conflicted
+++ resolved
@@ -16,34 +16,6 @@
         // MARK: - Relay
         describe("Relay") {
             
-<<<<<<< HEAD
-=======
-            fit("test") {
-                let pub0 = TestSubject<Int, Never>()
-                let pub1 = TestSubject<Int, Never>()
-                
-                let pub = pub0.combineLatest(pub1)
-                
-                var counter = 0
-                let sub = TestSubscriber<(Int, Int), Never>(receiveSubscription: { (s) in
-                    s.request(.max(5))
-                }, receiveValue: { v in
-                    print("receive", v, counter + 1)
-                    defer {
-                        counter += 1
-                    }
-                    return counter == 0 ? .max(20) : .none
-                }, receiveCompletion: { c in
-                })
-                
-                pub.subscribe(sub)
-                
-                100.times {
-                    [pub0, pub1].randomElement()!.send($0)
-                }
-            }
-            
->>>>>>> 5cbb1bdc
             // MARK: 1.1 should combine latest of 2
             it("should combine latest of 2") {
                 let subject0 = PassthroughSubject<String, TestError>()
@@ -95,13 +67,8 @@
             
             // MARK: 1.3 should send as many as demands
             it("should send as many as demands") {
-<<<<<<< HEAD
-                let subject0 = CustomSubject<String, CustomError>()
-                let subject1 = CustomSubject<String, CustomError>()
-=======
                 let subject0 = PassthroughSubject<String, TestError>()
                 let subject1 = PassthroughSubject<String, TestError>()
->>>>>>> 5cbb1bdc
                 
                 var counter = 0
                 let pub = subject0.combineLatest(subject1, +)
