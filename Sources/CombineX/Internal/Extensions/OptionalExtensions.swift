#if !COCOAPODS
import CXUtility
#endif

protocol OptionalProtocol {
    
    associatedtype Wrapped
    
    var optional: Wrapped? {
        get set
    }
}

extension Optional: OptionalProtocol {

    var optional: Wrapped? {
        get { return self }
        set { self = newValue }
    }
}

extension Optional {
    
    func filter(_ isIncluded: (Wrapped) -> Bool) -> Wrapped? {
        guard let val = self, isIncluded(val) else {
            return nil
        }
        return val
    }
}

extension LockedAtomic where Value: OptionalProtocol {

<<<<<<< HEAD
    func setIfNil(_ value: Val.Wrapped) -> Bool {
=======
    var isNil: Bool {
        return self.load().optional == nil
    }

    var isNotNil: Bool {
        return !self.isNil
    }

    func setIfNil(_ value: Value.Wrapped) -> Bool {
>>>>>>> 9ce154b1
        return self.withLockMutating {
            if $0.optional == nil {
                $0.optional = value
                return true
            } else {
                return false
            }
        }
    }
}<|MERGE_RESOLUTION|>--- conflicted
+++ resolved
@@ -30,20 +30,8 @@
 }
 
 extension LockedAtomic where Value: OptionalProtocol {
-
-<<<<<<< HEAD
-    func setIfNil(_ value: Val.Wrapped) -> Bool {
-=======
-    var isNil: Bool {
-        return self.load().optional == nil
-    }
-
-    var isNotNil: Bool {
-        return !self.isNil
-    }
-
+    
     func setIfNil(_ value: Value.Wrapped) -> Bool {
->>>>>>> 9ce154b1
         return self.withLockMutating {
             if $0.optional == nil {
                 $0.optional = value
